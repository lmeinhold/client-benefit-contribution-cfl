--- conflicted
+++ resolved
@@ -9,30 +9,11 @@
 from utils.torchutils import average_parameters, StateDict
 
 
-<<<<<<< HEAD
-class FedProx:
-    def __init__(self,
-                 model_class,
-                 loss,
-                 optimizer_fn,
-                 rounds: int,
-                 epochs: int,
-                 clients_per_round: float = 1.0,
-                 mu: float = 0.0,
-                 device="cpu"):
-        self.model_class = model_class
-        self.loss = loss
-        self.optimizer_fn = optimizer_fn
-        self.rounds = rounds
-        self.epochs = epochs
-        self.clients_per_round = clients_per_round
-=======
 class FedProx(FederatedLearningAlgorithm):
     """Federated Learning with Proximal Loss"""
     def __init__(self, model_class, loss, optimizer_fn, rounds: int, epochs: int, loss_fn: Type[nn.Module],
                  clients_per_round: float = 1.0, mu: float = 0.0, device="cpu"):
         super().__init__(model_class, loss_fn, optimizer_fn, rounds, epochs, clients_per_round, device)
->>>>>>> 6bd1fe0f
         self.mu = mu
 
     def fit(self, train_data, test_data, torch_compile=False):
@@ -46,22 +27,14 @@
         print(f"Clients per round: {eff_clients_per_round}")
 
         model = self.model_class()
-<<<<<<< HEAD
-        # model = torch.compile(model=model, mode="reduce-overhead", dynamic=True)
-=======
         if torch_compile:
             model = torch.compile(model=model, mode="reduce-overhead")
->>>>>>> 6bd1fe0f
         global_weights = dict(model.named_parameters())
         del model
         client_models = [self.model_class().to(self.device) for _ in range(n_clients)]
         optimizers = [self.optimizer_fn(m.parameters()) for m in client_models]
 
-<<<<<<< HEAD
-        for t in tqdm(np.arange(self.rounds), desc="Round", position=0):
-=======
         for t in tqdm(np.arange(self.rounds), desc="Round"):
->>>>>>> 6bd1fe0f
             updated_weights = []
 
             chosen_client_indices = self.choose_clients_for_round(n_clients, eff_clients_per_round)
