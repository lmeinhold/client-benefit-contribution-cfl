import warnings

import numpy as np
import torch
from sklearn.metrics import f1_score
from torch.utils.data import DataLoader
from tqdm.auto import tqdm

from federated_learning.base import FederatedLearningAlgorithm
from utils.results_writer import ResultsWriter


class LocalModels:
    """Train local models for each client without federation"""
    def __init__(self, model_class, loss, optimizer_fn, rounds: int, epochs: int, device="cpu"):
        self.model_class = model_class
        self.loss = loss
        self.optimizer_fn = optimizer_fn
        self.rounds = rounds
        self.epochs = epochs
        self.device = device
        self.results = ResultsWriter()

    def fit(self, train_data: list[DataLoader], test_data: list[DataLoader] = None) -> ResultsWriter:
        n_clients = len(train_data)

        init_state = dict(self.model_class().named_parameters())

        for k in tqdm(range(n_clients), desc="Clients", position=1):
            model = self.model_class().to(self.device)
            model.load_state_dict(init_state, strict=False)  # reset state
<<<<<<< HEAD
            optimizer = self.optimizer(model.parameters())
=======
            optimizer = self.optimizer_fn(model.parameters())
>>>>>>> 6bd1fe0f

            for r in range(self.rounds):
                train_loss = 0
                for e in range(self.epochs):
                    train_loss += self._train_client_epoch(model, train_data[k], optimizer)

                self.results.write(
                    round=r,
                    client=str(k),
                    stage="train",
                    loss=train_loss / self.epochs,
                    n_samples=len(train_data[k].dataset)
                )

                if test_data is not None:
                    test_loss, f1 = self._test_client_epoch(model, test_data[k])
                    if test_loss is None or np.isnan(test_loss):
                        warnings.warn(f"Test loss is undefined for client {k} in round {r}")
                    if f1 is None or np.isnan(f1):
                        warnings.warn(f"F1 is undefined for client {k} in round {r}")
                    self.results.write(
                        round=r,
                        client=str(k),
                        stage="test",
                        loss=test_loss,
                        f1=f1,
                        n_samples=len(test_data[k].dataset)
                    )

        return self.results

    def _train_client_epoch(self, model, train_dataloader, optimizer) -> float:
        model.train()

        epoch_loss = 0

        for X, y in train_dataloader:
            X, y = X.to(self.device), y.to(self.device)

            pred = model(X)

            loss = self.loss(pred, y)
            epoch_loss += loss.cpu().item()

            loss.backward()
            optimizer.step()
            optimizer.zero_grad()

        return epoch_loss / len(train_dataloader)

    def _test_client_epoch(self, model, test_dataloader) -> tuple[float, float]:
        epoch_loss = 0
        epoch_y_true = []
        epoch_y_pred = []

        model.eval()

        for X, y in test_dataloader:
            X, y = X.to(self.device), y.to(self.device)

            with torch.no_grad():
                pred = model(X)
                loss = self.loss(pred, y)
                epoch_loss += loss.cpu().item()

            epoch_y_pred.append(pred.argmax(1).detach().cpu())
            epoch_y_true.append(y.argmax(1).detach().cpu())

        epoch_loss /= len(test_dataloader.dataset)
        epoch_y_pred = np.concatenate(epoch_y_pred)
        epoch_y_true = np.concatenate(epoch_y_true)
        assert len(epoch_y_pred) == len(epoch_y_true)
        assert len(epoch_y_pred) == len(test_dataloader.dataset)

        return epoch_loss, f1_score(epoch_y_true, epoch_y_pred, average="macro")<|MERGE_RESOLUTION|>--- conflicted
+++ resolved
@@ -29,11 +29,7 @@
         for k in tqdm(range(n_clients), desc="Clients", position=1):
             model = self.model_class().to(self.device)
             model.load_state_dict(init_state, strict=False)  # reset state
-<<<<<<< HEAD
-            optimizer = self.optimizer(model.parameters())
-=======
             optimizer = self.optimizer_fn(model.parameters())
->>>>>>> 6bd1fe0f
 
             for r in range(self.rounds):
                 train_loss = 0
